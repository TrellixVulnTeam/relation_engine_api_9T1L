"""
Make ajax requests to the ArangoDB server.
"""
import os
import requests
import json
import glob
import yaml

from .config import get_config

_CONF = get_config()


def server_status():
    """Get the status of our connection and authorization to the ArangoDB server."""
    try:
        resp = requests.get(_CONF['db_url'] + '/_api/endpoint', auth=(_CONF['db_user'], _CONF['db_pass']))
    except requests.exceptions.ConnectionError:
        return 'no_connection'
    if resp.ok:
        return 'connected_authorized'
    elif resp.status_code == 401:
        return 'unauthorized'
    else:
        return 'unknown_failure'


def run_query(query_text=None, cursor_id=None, bind_vars=None, batch_size=100, full_count=False):
    """Run a query using the arangodb http api. Can return a cursor to get more results."""
    url = _CONF['api_url'] + '/cursor'
    req_json = {
        'batchSize': min(5000, batch_size),
        'memoryLimit': 16000000000,  # 16gb
    }
    if cursor_id:
        method = 'PUT'
        url += '/' + cursor_id
    else:
        method = 'POST'
        req_json['count'] = True
        req_json['query'] = query_text
        if full_count:
            req_json['options'] = {'fullCount': True}
        if bind_vars:
            req_json['bindVars'] = bind_vars
    # Initialize the readonly user
    _init_readonly_user()
    # Run the query as the readonly user
    resp = requests.request(
        method,
        url,
        data=json.dumps(req_json),
        auth=(_CONF['db_readonly_user'], _CONF['db_readonly_pass'])
    )
    resp_json = resp.json()
    if not resp.ok or resp_json['error']:
        raise ArangoServerError(resp.text)
    return {
        'results': resp_json['result'],
        'count': resp_json['count'],
        'has_more': resp_json['hasMore'],
        'cursor_id': resp_json.get('id'),
        'stats': resp_json['extra']['stats']
    }


def init_collections():
    """Initialize any uninitialized collections in the database from a set of schemas."""
    pattern = os.path.join(_CONF['spec_paths']['schemas'], '**', '*.yaml')
    for path in glob.iglob(pattern):
        coll_name = os.path.basename(os.path.splitext(path)[0])
        with open(path) as fd:
            config = yaml.safe_load(fd)
        create_collection(coll_name, config)


def create_collection(name, config):
    """
    Create a single collection by name using some basic defaults.
    We ignore duplicates. For any other server error, an exception is thrown.
    Shard the new collection based on the number of db nodes (10 shards for each).
    """
    is_edge = config['type'] == 'edge'
    num_shards = os.environ.get('SHARD_COUNT', 30)
    url = _CONF['api_url'] + '/collection'
    # collection types:
    #   2 is a document collection
    #   3 is an edge collection
    collection_type = 3 if is_edge else 2
    print(f"Creating collection {name} (edge: {is_edge})")
    data = json.dumps({
        'keyOptions': {'allowUserKeys': True},
        'name': name,
        'type': collection_type,
        'numberOfShards': num_shards
    })
    resp = requests.post(url, data, auth=(_CONF['db_user'], _CONF['db_pass']))
    resp_json = resp.json()
    if not resp.ok:
        if 'duplicate' not in resp_json['errorMessage']:
            # Unable to create a collection
            raise ArangoServerError(resp.text)
    if config.get('indexes'):
        _create_indexes(name, config)


def _create_indexes(coll_name, config):
    """Create indexes for a collection"""
    url = _CONF['api_url'] + '/index'
    for (idx_name, idx_conf) in config['indexes'].items():
        idx_type = idx_conf['type']
        idx_url = url + '#' + idx_type
<<<<<<< HEAD
        resp = requests.post(idx_url, params={'collection-name': coll_name}, data=json.dumps(idx_conf))
=======
        resp = requests.post(idx_url, params={'collection': coll_name}, data=json.dumps(idx_conf))
>>>>>>> 12b9ef1f
        if not resp.ok:
            raise RuntimeError(resp.text)


def import_from_file(file_path, query):
    """Import documents from a file."""
    with open(file_path, 'rb') as file_desc:
        resp = requests.post(
            _CONF['api_url'] + '/import',
            data=file_desc,
            auth=(_CONF['db_user'], _CONF['db_pass']),
            params=query
        )
    if not resp.ok:
        raise ArangoServerError(resp.text)
    return resp.text


def _init_readonly_user():
    """
    Using the admin user, initialize an admin readonly user for use with ad-hoc queries.

    If the user cannot be created, we raise an ArangoServerError
    If the user already exists, or is successfully created, we return None and do not raise.
    """
    user = _CONF['db_readonly_user']
    # Check if the user exists, in which case this is a no-op
    resp = requests.get(
        _CONF['api_url'] + '/user/' + user,
        auth=(_CONF['db_user'], _CONF['db_pass'])
    )
    if resp.status_code == 200:
        return
    # Create the user
    resp = requests.post(
        _CONF['api_url'] + '/user',
        data=json.dumps({'user': user, 'passwd': _CONF['db_readonly_user']}),
        auth=(_CONF['db_user'], _CONF['db_pass'])
    )
    if resp.status_code != 201:
        raise ArangoServerError(resp.text)
    db_grant_path = _CONF['api_url'] + '/user/' + user + '/database/' + _CONF['db_name']
    # Grant read access to the current database
    resp = requests.put(
        db_grant_path,
        data='{"grant": "ro"}',
        auth=(_CONF['db_user'], _CONF['db_pass'])
    )
    if resp.status_code != 200:
        raise ArangoServerError(resp.text)
    # Grant read access to all collections
    resp = requests.put(
        db_grant_path + '/*',
        data='{"grant": "ro"}',
        auth=(_CONF['db_user'], _CONF['db_pass'])
    )
    if not resp.ok:
        raise ArangoServerError(resp.text)


class ArangoServerError(Exception):
    """A request to the ArangoDB server has failed (non-2xx)."""

    def __init__(self, resp_text):
        self.resp_text = resp_text
        self.resp_json = json.loads(resp_text)

    def __str__(self):
        return 'ArangoDB server error.'<|MERGE_RESOLUTION|>--- conflicted
+++ resolved
@@ -111,11 +111,7 @@
     for (idx_name, idx_conf) in config['indexes'].items():
         idx_type = idx_conf['type']
         idx_url = url + '#' + idx_type
-<<<<<<< HEAD
-        resp = requests.post(idx_url, params={'collection-name': coll_name}, data=json.dumps(idx_conf))
-=======
         resp = requests.post(idx_url, params={'collection': coll_name}, data=json.dumps(idx_conf))
->>>>>>> 12b9ef1f
         if not resp.ok:
             raise RuntimeError(resp.text)
 
