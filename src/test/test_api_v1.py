"""
Simple integration tests on the API itself.

We make actual ajax requests to the running docker container.
"""
import unittest
import requests
import json
import os

from src.test.utils import save_test_docs, create_test_docs, create_test_edges

# Use the mock auth tokens
_NON_ADMIN_TOKEN = 'non_admin_token'
_ADMIN_TOKEN = 'admin_token'
_INVALID_TOKEN = 'invalid_token'

# Use the docker-compose url of the running flask server
_URL = os.environ.get('TEST_URL', 'http://web:5000')
_VERSION = 'v1'
_API_URL = '/'.join([_URL, 'api', _VERSION])

_HEADERS_NON_ADMIN = {'Authorization': 'Bearer ' + _NON_ADMIN_TOKEN, 'Content-Type': 'application/json'}
_HEADERS_ADMIN = {'Authorization': 'Bearer ' + _ADMIN_TOKEN, 'Content-Type': 'application/json'}


class TestApi(unittest.TestCase):

    @classmethod
    def setUpClass(cls):
        # Initialize collections before running any tests
        resp = requests.put(
            _API_URL + '/specs',
            headers=_HEADERS_ADMIN,
            params={'init_collections': '1'}
        )
        print('update_specs response', resp.text)

    def test_root(self):
        """Test root path for api."""
        resp = requests.get(_URL + '/').json()
        self.assertEqual(resp['arangodb_status'], 'connected_authorized')
        self.assertTrue(resp['commit_hash'])
        self.assertTrue(resp['repo_url'])

    def test_config(self):
        """Test config fetch."""
        resp = requests.get(_API_URL + '/config').json()
        self.assertTrue(len(resp['auth_url']))
        self.assertTrue(len(resp['workspace_url']))
        self.assertTrue(len(resp['kbase_endpoint']))
        self.assertTrue(len(resp['db_url']))
        self.assertTrue(len(resp['db_name']))
        self.assertTrue(len(resp['spec_url']))

    def test_update_specs(self):
        """Test the endpoint that triggers an update on the specs."""
        resp = requests.put(
            _API_URL + '/specs',
            headers=_HEADERS_ADMIN,
            params={'reset': '1', 'init_collections': '1'}
        )
        resp_json = resp.json()
        self.assertEqual(resp.status_code, 200)
        self.assertTrue(len(resp_json['status']))

    def test_list_views(self):
        """Test the listing out of saved AQL views."""
        resp = requests.get(_API_URL + '/specs/views').json()
        self.assertTrue('list_test_vertices' in resp)

    def test_show_view(self):
        """Test the endpoint that displays AQL source code for one view."""
        resp = requests.get(_API_URL + '/specs/views?name=list_test_vertices').text
        self.assertTrue('test_vertex' in resp)

    def test_list_schemas(self):
        """Test the listing out of registered JSON schemas for vertices and edges."""
        resp = requests.get(_API_URL + '/specs/schemas').json()
        self.assertTrue('test_vertex' in resp['vertices'])
        self.assertTrue('test_edge' in resp['edges'])
        self.assertFalse('error' in resp)
        self.assertTrue(len(resp))

    def test_show_schema(self):
        """Test the endpoint that displays the JSON source for one schema."""
        resp = requests.get(_API_URL + '/specs/schemas?name=test_edge').text
        self.assertTrue('_from' in resp)
        resp = requests.get(_API_URL + '/specs/schemas?name=test_vertex').text
        self.assertTrue('_key' in resp)

    def test_save_documents_missing_auth(self):
        """Test an invalid attempt to save a doc with a missing auth token."""
        resp = requests.put(
            _API_URL + '/documents?on_duplicate=error&overwrite=true&collection'
        ).json()
        self.assertEqual(resp['error'], 'Missing header: Authorization')

    def test_save_documents_invalid_auth(self):
        """Test an invalid attempt to save a doc with a bad auth token."""
        resp = requests.put(
            _API_URL + '/documents?on_duplicate=error&overwrite=true&collection',
            headers={'Authorization': 'Bearer ' + _INVALID_TOKEN}
        ).json()
        self.assertEqual(resp['error'], '403 - Unauthorized')

    def test_save_documents_non_admin(self):
        """Test an invalid attempt to save a doc as a non-admin."""
        resp = requests.put(
            _API_URL + '/documents?on_duplicate=error&overwrite=true&collection',
            headers=_HEADERS_NON_ADMIN
        ).json()
        self.assertEqual(resp['error'], '403 - Unauthorized')

    def test_save_documents_invalid_schema(self):
        """Test the case where some documents fail against their schema."""
        resp = requests.put(
            _API_URL + '/documents',
            params={'on_duplicate': 'ignore', 'collection': 'test_vertex'},
            data='{"name": "x"}\n{"name": "y"}',
            headers=_HEADERS_ADMIN
        ).json()
        self.assertEqual(resp['error'], "'_key' is a required property")
        self.assertEqual(resp['instance'], {'name': 'x'})
        self.assertTrue(resp['schema'])
        self.assertEqual(resp['validator'], 'required')
        self.assertEqual(resp['validator_value'], ['_key'])

    def test_save_documents_missing_schema(self):
        """Test the case where the collection/schema does not exist."""
        resp = requests.put(
            _API_URL + '/documents',
            params={'collection': 'xyzabc'},
            data='',
            headers=_HEADERS_ADMIN
        ).json()
        self.assertTrue('Schema does not exist' in resp['error'])

    def test_save_documents_invalid_json(self):
        """Test an attempt to save documents with an invalid JSON body."""
        resp = requests.put(
            _API_URL + '/documents',
            params={'collection': 'test_vertex'},
            data='\n',
            headers=_HEADERS_ADMIN
        ).json()
        self.assertTrue('Unable to parse' in resp['error'])
        self.assertEqual(resp['pos'], 1)
        self.assertEqual(resp['source_json'], '\n')

    def test_create_documents(self):
        """Test all valid cases for saving documents."""
        resp = save_test_docs(_API_URL, 3)
        expected = {'created': 3, 'errors': 0, 'empty': 0, 'updated': 0, 'ignored': 0, 'error': False}
        self.assertEqual(resp, expected)

    def test_create_edges(self):
        """Test all valid cases for saving edges."""
        resp = save_test_docs(_API_URL, 3, edges=True)
        expected = {'created': 3, 'errors': 0, 'empty': 0, 'updated': 0, 'ignored': 0, 'error': False}
        self.assertEqual(resp, expected)

    def test_update_documents(self):
        """Test updating existing documents."""
        resp = requests.put(
            _API_URL + '/documents',
            params={'on_duplicate': 'update', 'collection': 'test_vertex'},
            data=create_test_docs(3),
            headers=_HEADERS_ADMIN
        ).json()
        expected = {'created': 0, 'errors': 0, 'empty': 0, 'updated': 3, 'ignored': 0, 'error': False}
        self.assertEqual(resp, expected)

    def test_update_edge(self):
        """Test updating existing edge."""
        resp = requests.put(
            _API_URL + '/documents',
            params={'on_duplicate': 'update', 'collection': 'test_edge'},
            data=create_test_edges(3),
            headers=_HEADERS_ADMIN
        ).json()
        expected = {'created': 0, 'errors': 0, 'empty': 0, 'updated': 3, 'ignored': 0, 'error': False}
        self.assertEqual(resp, expected)

    def test_replace_documents(self):
        """Test replacing of existing documents."""
        resp = requests.put(
            _API_URL + '/documents',
            params={'on_duplicate': 'replace', 'collection': 'test_vertex'},
            data=create_test_docs(3),
            headers=_HEADERS_ADMIN
        ).json()
        expected = {'created': 0, 'errors': 0, 'empty': 0, 'updated': 3, 'ignored': 0, 'error': False}
        self.assertEqual(resp, expected)

    def test_save_documents_dupe_errors(self):
        """Test where we want to raise errors on duplicate documents."""
        save_test_docs(_API_URL, 3)
        resp = requests.put(
            _API_URL + '/documents',
            params={'on_duplicate': 'error', 'collection': 'test_vertex', 'display_errors': '1'},
            data=create_test_docs(3),
            headers=_HEADERS_ADMIN
        ).json()
        self.assertEqual(resp['created'], 0)
        self.assertEqual(resp['errors'], 3)
        self.assertTrue(resp['details'])

    def test_save_documents_ignore_dupes(self):
        """Test ignoring duplicate, existing documents when saving."""
        resp = requests.put(
            _API_URL + '/documents',
            params={'on_duplicate': 'ignore', 'collection': 'test_vertex'},
            data=create_test_docs(3),
            headers=_HEADERS_ADMIN
        ).json()
        expected = {'created': 0, 'errors': 0, 'empty': 0, 'updated': 0, 'ignored': 3, 'error': False}
        self.assertEqual(resp, expected)

    def test_admin_query(self):
        """Test an ad-hoc query made by an admin."""
        save_test_docs(_API_URL, 1)
        query = 'let ws_ids = @ws_ids for v in test_vertex sort rand() limit @count return v._id'
        resp = requests.post(
            _API_URL + '/query_results',
            params={},
            headers=_HEADERS_ADMIN,
            data=json.dumps({'query': query, 'count': 1})
        ).json()
        self.assertEqual(resp['count'], 1)
        self.assertEqual(len(resp['results']), 1)

    def test_admin_query_non_admin(self):
        """Test an ad-hoc query error as a non-admin."""
        query = 'let ws_ids = @ws_ids for v in test_vertex sort rand() limit @count return v._id'
        resp = requests.post(
            _API_URL + '/query_results',
            params={},
            headers=_HEADERS_NON_ADMIN,
            data=json.dumps({'query': query, 'count': 1})
        ).json()
        self.assertEqual(resp['error'], '403 - Unauthorized')

    def test_admin_query_invalid_auth(self):
        """Test the error response for an ad-hoc admin query without auth."""
        query = 'let ws_ids = @ws_ids for v in test_vertex sort rand() limit @count return v._id'
        resp = requests.post(
            _API_URL + '/query_results',
            params={},
            headers={'Authorization': _INVALID_TOKEN},
            data=json.dumps({'query': query, 'count': 1})
        ).json()
        self.assertEqual(resp['error'], '403 - Unauthorized')

    def test_query_with_cursor(self):
        """Test getting more data via a query cursor and setting batch size."""
        save_test_docs(_API_URL, count=20)
        resp = requests.post(
<<<<<<< HEAD
            _API_URL + '/query_results',
            params={'view': 'list_test_vertices', 'batch_size': 10}
=======
            API_URL + '/query_results',
            params={'view': 'list_test_vertices', 'batch_size': 10, 'full_count': True}
>>>>>>> 44c2afa2
        ).json()
        self.assertTrue(resp['cursor_id'])
        self.assertEqual(resp['has_more'], True)
        self.assertEqual(resp['count'], 20)
        self.assertEqual(resp['stats']['fullCount'], 20)
        self.assertTrue(len(resp['results']), 10)
        cursor_id = resp['cursor_id']
        resp = requests.post(
            _API_URL + '/query_results',
            params={'cursor_id': cursor_id}
        ).json()
        self.assertEqual(resp['count'], 20)
        self.assertEqual(resp['stats']['fullCount'], 20)
        self.assertEqual(resp['has_more'], False)
        self.assertEqual(resp['cursor_id'], None)
        self.assertTrue(len(resp['results']), 10)
        # Try to get the same cursor again
        resp = requests.post(
            _API_URL + '/query_results',
            params={'cursor_id': cursor_id}
        ).json()
        self.assertTrue(resp['error'])
        self.assertEqual(resp['arango_message'], 'cursor not found')

    def test_query_no_name(self):
        """Test a query error with a view name that does not exist."""
        resp = requests.post(
            _API_URL + '/query_results',
            params={'view': 'nonexistent'}
        ).json()
        self.assertEqual(resp['error'], 'View does not exist.')
        self.assertEqual(resp['name'], 'nonexistent')

    def test_query_missing_bind_var(self):
        """Test a query error with a missing bind variable."""
        resp = requests.post(
            _API_URL + '/query_results',
            params={'view': 'list_test_vertices'},
            data=json.dumps({'xyz': 'test_vertex'})
        ).json()
        self.assertEqual(resp['error'], 'ArangoDB server error.')
        self.assertTrue(resp['arango_message'])

    def test_auth_query_with_access(self):
        """Test the case where we query a collection with specific workspace access."""
        ws_id = 3
        # Remove all test vertices and create one with a ws_id
        requests.put(
            _API_URL + '/documents',
            params={'overwrite': True, 'collection': 'test_vertex'},
            data=json.dumps({
                'name': 'requires_auth',
                '_key': '123',
                'ws_id': ws_id
            }),
            headers=_HEADERS_ADMIN
        )
        resp = requests.post(
            _API_URL + '/query_results',
            params={'view': 'list_test_vertices'},
            headers={'Authorization': 'valid_token'}  # see ./mock_workspace/endpoints.json
        ).json()
        self.assertEqual(resp['count'], 1)
        self.assertEqual(resp['results'][0]['ws_id'], ws_id)

    def test_auth_query_no_access(self):
        """Test the case where we try to query a collection without the right workspace access."""
        # Remove all test vertices and create one with a ws_id
        requests.put(
            _API_URL + '/documents',
            params={'overwrite': True, 'collection': 'test_vertex'},
            data='{"name": "requires_auth", "_key": "1", "ws_id": 9999}',
            headers=_HEADERS_ADMIN
        )
        resp = requests.post(
            _API_URL + '/query_results',
            params={'view': 'list_test_vertices'},
            headers={'Authorization': 'valid_token'}  # see ./mock_workspace/endpoints.json
        ).json()
        self.assertEqual(resp['count'], 0)

    def test_query_cannot_pass_ws_ids(self):
        """Test that users cannot set the ws_ids param."""
        ws_id = 99
        requests.put(
            _API_URL + '/documents',
            params={'overwrite': True, 'collection': 'test_vertex'},
            data='{"name": "requires_auth", "_key": "1", "ws_id": 99}',
            headers=_HEADERS_ADMIN
        )
        resp = requests.post(
            _API_URL + '/query_results',
            params={'view': 'list_test_vertices'},
            data=json.dumps({'ws_ids': [ws_id]}),
            headers={'Authorization': 'valid_token'}
        ).json()
        self.assertEqual(resp['count'], 0)

    def test_auth_query_invalid_token(self):
        """Test the case where we try to authorize a query using an invalid auth token."""
        requests.put(
            _API_URL + '/documents',
            params={'overwrite': True, 'collection': 'test_vertex'},
            data='{"name": "requires_auth", "_key": "1", "ws_id": 99}',
            headers=_HEADERS_ADMIN
        )
        resp = requests.post(
            _API_URL + '/query_results',
            params={'view': 'list_test_vertices'},
            data=json.dumps({'ws_ids': [1]}),
            headers={'Authorization': _INVALID_TOKEN}
        )
        self.assertEqual(resp.status_code, 403)

    def test_auth_adhoc_query(self):
        """Test that the 'ws_ids' bind-var is set for RE_ADMINs."""
        ws_id = 99
        resp = requests.put(
            _API_URL + '/documents',
            params={'overwrite': True, 'collection': 'test_vertex'},
            data=json.dumps({'name': 'requires_auth', '_key': '1', 'ws_id': ws_id}),
            headers={'Authorization': _ADMIN_TOKEN}
        )
        self.assertTrue(resp.ok)
        # This is the same query as list_test_vertices.aql in the spec
        query = 'for o in test_vertex filter o.is_public || o.ws_id IN @ws_ids return o'
        resp = requests.post(
            _API_URL + '/query_results',
            data=json.dumps({'query': query}),
            headers={'Authorization': _ADMIN_TOKEN}  # see ./mock_workspace/endpoints.json
        ).json()
        self.assertEqual(resp['count'], 1)

    def test_queries_are_readonly(self):
        """Test that ad-hoc admin queries cannot do any writing."""
        save_test_docs(_API_URL, 1)
        query = 'let ws_ids = @ws_ids for v in test_vertex remove v in test_vertex'
        resp = requests.post(
            _API_URL + '/query_results',
            headers=_HEADERS_ADMIN,
            data=json.dumps({'query': query})
        ).json()
        self.assertTrue(resp['error'])
        self.assertTrue('read only' in resp['arango_message'])

    def test_no_version_in_path(self):
        """Test that leaving out api version in the path falls back to v1"""
        # TODO XXX temporary
        save_test_docs(_API_URL, 1)
        query = 'let ws_ids = @ws_ids for v in test_vertex sort rand() limit @count return v._id'
        url = '/'.join([_URL, 'api'])  # Leaving off version
        resp = requests.post(
            url + '/query_results',
            params={},
            headers=_HEADERS_ADMIN,
            data=json.dumps({'query': query, 'count': 1})
        ).json()
        self.assertEqual(resp['count'], 1)
        self.assertEqual(len(resp['results']), 1)<|MERGE_RESOLUTION|>--- conflicted
+++ resolved
@@ -256,13 +256,8 @@
         """Test getting more data via a query cursor and setting batch size."""
         save_test_docs(_API_URL, count=20)
         resp = requests.post(
-<<<<<<< HEAD
-            _API_URL + '/query_results',
-            params={'view': 'list_test_vertices', 'batch_size': 10}
-=======
-            API_URL + '/query_results',
+            _API_URL + '/query_results',
             params={'view': 'list_test_vertices', 'batch_size': 10, 'full_count': True}
->>>>>>> 44c2afa2
         ).json()
         self.assertTrue(resp['cursor_id'])
         self.assertEqual(resp['has_more'], True)
